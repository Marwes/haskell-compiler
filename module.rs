use std::fmt;
use std::hashmap::HashMap;
use lexer::Location;
pub struct Module {
    name : ~str,
    bindings : ~[Binding],
    typeDeclarations : ~[TypeDeclaration],
    classes : ~[Class],
    instances : ~[Instance],
    dataDefinitions : ~[DataDefinition]
}

pub struct Class {
    name : ~str,
    declarations : ~[TypeDeclaration]
}

pub struct Instance {
    bindings : ~[Binding],
    typ : TypeOperator,
    classname : ~str
}

#[deriving(Eq)]
pub struct Binding {
    name : ~str,
    expression : Typed<Expr>,
    typeDecl : TypeDeclaration,
    arity : int
}

pub struct Constructor {
    name : ~str,
    typ : Type,
    tag : int,
    arity : int
}

pub struct DataDefinition {
    constructors : ~[Constructor],
    typ : TypeOperator,
    parameters : HashMap<~str, Type>
}

#[deriving(Clone, Eq, Default)]
pub struct TypeDeclaration {
    context : ~[TypeOperator],
    typ : Type,
    name : ~str
}

#[deriving(Clone, Default, Eq, ToStr)]
pub struct TypeOperator {
    name : ~str,
    types : ~[Type]
}
#[deriving(Clone, Default, Eq, ToStr, IterBytes)]
pub struct TypeVariable {
    id : int
}
#[deriving(Clone, Eq, ToStr)]
pub enum Type {
    TypeVariable(TypeVariable),
    TypeOperator(TypeOperator)
}

impl Default for Type {
    fn default() -> Type {
        Type::new_var(-1)
    }
}

impl Type {
    pub fn new_var(id : int) -> Type {
        TypeVariable(TypeVariable { id : id })
    }
    pub fn new_op(name : ~str, types : ~[Type]) -> Type {
        TypeOperator(TypeOperator { name : name, types : types })
    }
}

pub struct Typed<T> {
    expr : T,
    typ : @mut Type,
    location : Location
}

impl <T : Eq> Eq for Typed<T> {
    fn eq(&self, other : &Typed<T>) -> bool {
        self.expr == other.expr
    }
}

impl <T : fmt::Default> fmt::Default for ~Typed<T> {
    fn fmt(expr: &~Typed<T>, f: &mut fmt::Formatter) {
        write!(f.buf, "{}", expr.expr)
    }
}

impl <T> Typed<T> {
    pub fn new(expr : T) -> Typed<T> {
        Typed { expr : expr, typ : @mut TypeVariable(TypeVariable { id : 0 }), location : Location { column : -1, row : -1, absolute : -1 } }
    }
    pub fn with_location(expr : T, loc : Location) -> Typed<T> {
        Typed { expr : expr, typ : @mut TypeVariable(TypeVariable { id : 0 }), location : loc }
    }
}

#[deriving(Eq)]
pub struct Alternative {
    pattern : Pattern,
    expression : Typed<Expr>
}

#[deriving(Eq)]
pub enum Pattern {
    NumberPattern(int),
    IdentifierPattern(~str),
    ConstructorPattern(~str, ~[Pattern])
}

#[deriving(Eq)]
pub enum Expr {
    Identifier(~str),
    Apply(~Typed<Expr>, ~Typed<Expr>),
    Number(int),
    Lambda(~str, ~Typed<Expr>),
<<<<<<< HEAD
    Let(~[(~str, ~Typed<Expr>)], ~Typed<Expr>),
    Case(~Typed<Expr>, ~[Alternative])
=======
    Let(~[Binding], ~Typed<Expr>)
>>>>>>> fc7cd8f1
}

impl fmt::Default for Expr {
    fn fmt(expr: &Expr, f: &mut fmt::Formatter) {
        match expr {
            &Identifier(ref s) => write!(f.buf, "{}", *s),
            &Apply(ref func, ref arg) => write!(f.buf, "({} {})", *func, *arg),
            &Number(num) => write!(f.buf, "{}", num),
            &Lambda(ref arg, ref body) => write!(f.buf, "({} -> {})", *arg, *body),
            &Let(_,_) => write!(f.buf, "Let ... "),
            &Case(_,_) => write!(f.buf, "Case ...")
        }
    }
}
impl fmt::Default for ~Expr {
    fn fmt(expr: &~Expr, f: &mut fmt::Formatter) {
        write!(f.buf, "{}", *expr)
    }
}<|MERGE_RESOLUTION|>--- conflicted
+++ resolved
@@ -125,12 +125,8 @@
     Apply(~Typed<Expr>, ~Typed<Expr>),
     Number(int),
     Lambda(~str, ~Typed<Expr>),
-<<<<<<< HEAD
-    Let(~[(~str, ~Typed<Expr>)], ~Typed<Expr>),
+    Let(~[Binding], ~Typed<Expr>),
     Case(~Typed<Expr>, ~[Alternative])
-=======
-    Let(~[Binding], ~Typed<Expr>)
->>>>>>> fc7cd8f1
 }
 
 impl fmt::Default for Expr {
