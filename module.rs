--- conflicted
+++ resolved
@@ -5,14 +5,10 @@
 pub use std::default::Default;
 pub use lexer::{Location, Located};
 
-<<<<<<< HEAD
 type DefaultIdent = InternedStr;
 
+#[deriving(Clone)]
 pub struct Module<Ident = InternedStr> {
-=======
-#[deriving(Clone)]
-pub struct Module<Ident = ~str> {
->>>>>>> bf345bcb
     pub name : Ident,
     pub bindings : ~[Binding<Ident>],
     pub typeDeclarations : ~[TypeDeclaration],
@@ -27,25 +23,16 @@
     pub declarations : ~[TypeDeclaration]
 }
 
-<<<<<<< HEAD
+#[deriving(Clone)]
 pub struct Instance<Ident = InternedStr> {
-=======
-#[deriving(Clone)]
-pub struct Instance<Ident = ~str> {
->>>>>>> bf345bcb
     pub bindings : ~[Binding<Ident>],
     pub constraints : ~[Constraint],
     pub typ : Type,
     pub classname : InternedStr
 }
 
-<<<<<<< HEAD
-#[deriving(Eq)]
+#[deriving(Clone, Eq)]
 pub struct Binding<Ident = InternedStr> {
-=======
-#[deriving(Clone, Eq)]
-pub struct Binding<Ident = ~str> {
->>>>>>> bf345bcb
     pub name : Ident,
     pub expression : TypedExpr<Ident>,
     pub typeDecl : TypeDeclaration,
@@ -385,12 +372,9 @@
     }
 }
 
-<<<<<<< HEAD
+
+#[deriving(Clone)]
 pub struct TypedExpr<Ident = InternedStr> {
-=======
-#[deriving(Clone)]
-pub struct TypedExpr<Ident = ~str> {
->>>>>>> bf345bcb
     pub expr : Expr<Ident>,
     pub typ : Type,
     pub location : Location
@@ -417,49 +401,29 @@
     }
 }
 
-<<<<<<< HEAD
-#[deriving(Eq)]
+#[deriving(Clone, Eq)]
 pub struct Alternative<Ident = InternedStr> {
-=======
-#[deriving(Clone, Eq)]
-pub struct Alternative<Ident = ~str> {
->>>>>>> bf345bcb
     pub pattern : Located<Pattern<Ident>>,
     pub expression : TypedExpr<Ident>
 }
 
-<<<<<<< HEAD
-#[deriving(Eq, TotalEq)]
+#[deriving(Clone, Eq, TotalEq)]
 pub enum Pattern<Ident = InternedStr> {
-=======
-#[deriving(Clone, Eq, TotalEq)]
-pub enum Pattern<Ident = ~str> {
->>>>>>> bf345bcb
     NumberPattern(int),
     IdentifierPattern(Ident),
     ConstructorPattern(Ident, ~[Pattern<Ident>]),
     WildCardPattern
 }
 
-<<<<<<< HEAD
-#[deriving(Eq)]
+#[deriving(Clone, Eq)]
 pub enum DoBinding<Ident = InternedStr> {
-=======
-#[deriving(Clone, Eq)]
-pub enum DoBinding<Ident = ~str> {
->>>>>>> bf345bcb
     DoLet(~[Binding<Ident>]),
     DoBind(Located<Pattern<Ident>>, TypedExpr<Ident>),
     DoExpr(TypedExpr<Ident>)
 }
 
-<<<<<<< HEAD
-#[deriving(Eq)]
+#[deriving(Clone, Eq)]
 pub enum Expr<Ident = InternedStr> {
-=======
-#[deriving(Clone, Eq)]
-pub enum Expr<Ident = ~str> {
->>>>>>> bf345bcb
     Identifier(Ident),
     Apply(~TypedExpr<Ident>, ~TypedExpr<Ident>),
     Number(int),
