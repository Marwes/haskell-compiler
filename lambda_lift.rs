--- conflicted
+++ resolved
@@ -112,17 +112,10 @@
             }
             self.uid += 1;
             let bind = Binding {
-<<<<<<< HEAD
-                name: Id::new(Name {name: intern("#sc"), uid: self.uid }, typ.clone(), ~[]),
+                name: Id::new(Name {name: intern("#sc"), uid: self.uid }, typ.clone(), box []),
                 expression: rhs
             };
             Let(~[bind], ~Identifier(Id::new(Name { name: intern("#sc"), uid: self.uid }, typ.clone(), ~[])))
-=======
-                name: Id::new(Name {name: "#sc".to_owned(), uid: self.uid }, typ.clone(), box []),
-                expression: rhs
-            };
-            Let(box [bind], box Identifier(Id::new(Name { name: "#sc".to_owned(), uid: self.uid }, typ.clone(), box [])))
->>>>>>> e2a215de
         };
         for (_, var) in free_vars.iter() {
             e = Apply(box e, box Identifier(var.clone()));
